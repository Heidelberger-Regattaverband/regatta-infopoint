use crate::{
    db::aquarius::Aquarius,
    http::{
        auth::{Credentials, Scope as UserScope, User},
        ws,
    },
};
use actix_identity::Identity;
use actix_web::{
    Error, HttpMessage, HttpRequest, HttpResponse, Responder, Scope as ActixScope,
    error::{ErrorInternalServerError, ErrorNotFound, ErrorUnauthorized, InternalError},
    get, post,
    web::{Data, Json, Path, ServiceConfig},
};
<<<<<<< HEAD
use aquarius::db::model::{Race, Regatta};
=======
use db::{tiberius::TiberiusPool, timekeeper::TimeStrip};
>>>>>>> c68bd1e9
use log::error;

/// Path to REST API
pub(crate) const PATH: &str = "/api";
const INTERNAL_SERVER_ERROR: &str = "Internal server error";

// Filters Endpoints
#[utoipa::path(
    context_path = PATH,
    responses(
        (status = 200),
        (status = 404, description = "Regatta not found"),
        (status = 500, description = INTERNAL_SERVER_ERROR)
    )
)]
#[get("/regattas/{regatta_id}/filters")]
async fn get_filters(
    path: Path<i32>,
    aquarius: Data<Aquarius>,
    opt_user: Option<Identity>,
) -> Result<impl Responder, Error> {
    let regatta_id = path.into_inner();
    let filters = aquarius.get_filters(regatta_id, opt_user).await.map_err(|err| {
<<<<<<< HEAD
        error!("{}", err);
        ErrorInternalServerError(INTERNAL_SERVER_ERROR)
=======
        error!("{err}");
        ErrorInternalServerError(err)
>>>>>>> c68bd1e9
    })?;
    Ok(Json(filters))
}

// Regatta Endpoints
#[utoipa::path(
    context_path = PATH,
    responses(
        (status = 200, description = "Active regatta found", body = Regatta),
        (status = 404, description = "No active regatta found"),
        (status = 500, description = INTERNAL_SERVER_ERROR)
    )
)]
#[get("/active_regatta")]
async fn get_active_regatta(aquarius: Data<Aquarius>, opt_user: Option<Identity>) -> Result<impl Responder, Error> {
    let regatta = aquarius.get_active_regatta(opt_user).await.map_err(|err| {
<<<<<<< HEAD
        error!("{}", err);
        ErrorInternalServerError(INTERNAL_SERVER_ERROR)
=======
        error!("{err}");
        ErrorInternalServerError(err)
>>>>>>> c68bd1e9
    })?;
    if regatta.is_none() {
        return Err(ErrorNotFound("No active regatta found"));
    }
    Ok(Json(regatta))
}

// Races Endpoints
#[utoipa::path(
    context_path = PATH,
    responses(
        (status = 200, description = "Active regatta found"),
        (status = 404, description = "Race not found"),
        (status = 500, description = INTERNAL_SERVER_ERROR)
    )
)]
#[get("/regattas/{regatta_id}/races")]
async fn get_races(
    path: Path<i32>,
    aquarius: Data<Aquarius>,
    opt_user: Option<Identity>,
) -> Result<impl Responder, Error> {
    let regatta_id = path.into_inner();
    let races = aquarius.get_races(regatta_id, opt_user).await.map_err(|err| {
<<<<<<< HEAD
        error!("{}", err);
        ErrorInternalServerError(INTERNAL_SERVER_ERROR)
=======
        error!("{err}");
        ErrorInternalServerError(err)
>>>>>>> c68bd1e9
    })?;
    Ok(Json(races))
}

#[get("/races/{race_id}")]
async fn get_race(
    path: Path<i32>,
    aquarius: Data<Aquarius>,
    opt_user: Option<Identity>,
) -> Result<impl Responder, Error> {
    let race_id = path.into_inner();
    let race = aquarius
        .get_race_heats_entries(race_id, opt_user)
        .await
        .map_err(|err| {
<<<<<<< HEAD
            error!("{}", err);
            ErrorInternalServerError(INTERNAL_SERVER_ERROR)
=======
            error!("{err}");
            ErrorInternalServerError(err)
>>>>>>> c68bd1e9
        })?;
    Ok(Json(race))
}

// Heats Endpoints

#[get("/regattas/{regatta_id}/heats")]
async fn get_heats(
    path: Path<i32>,
    aquarius: Data<Aquarius>,
    opt_user: Option<Identity>,
) -> Result<impl Responder, Error> {
    let regatta_id = path.into_inner();
    let heats = aquarius.get_heats(regatta_id, opt_user).await.map_err(|err| {
<<<<<<< HEAD
        error!("{}", err);
        ErrorInternalServerError(INTERNAL_SERVER_ERROR)
=======
        error!("{err}");
        ErrorInternalServerError(err)
>>>>>>> c68bd1e9
    })?;
    Ok(Json(heats))
}

#[get("/heats/{id}")]
async fn get_heat(
    path: Path<i32>,
    aquarius: Data<Aquarius>,
    opt_user: Option<Identity>,
) -> Result<impl Responder, Error> {
    let heat_id = path.into_inner();
    let heat = aquarius.get_heat(heat_id, opt_user).await.map_err(|err| {
<<<<<<< HEAD
        error!("{}", err);
        ErrorInternalServerError(INTERNAL_SERVER_ERROR)
=======
        error!("{err}");
        ErrorInternalServerError(err)
>>>>>>> c68bd1e9
    })?;
    Ok(Json(heat))
}

// Clubs Endpoints

#[get("/regattas/{regatta_id}/clubs")]
async fn get_participating_clubs(
    path: Path<i32>,
    aquarius: Data<Aquarius>,
    opt_user: Option<Identity>,
) -> Result<impl Responder, Error> {
    let regatta_id = path.into_inner();
    let clubs = aquarius
        .get_participating_clubs(regatta_id, opt_user)
        .await
        .map_err(|err| {
<<<<<<< HEAD
            error!("{}", err);
            ErrorInternalServerError(INTERNAL_SERVER_ERROR)
=======
            error!("{err}");
            ErrorInternalServerError(err)
>>>>>>> c68bd1e9
        })?;
    Ok(Json(clubs))
}

#[get("/regattas/{regatta_id}/clubs/{club_id}/entries")]
async fn get_club_entries(
    ids: Path<(i32, i32)>,
    aquarius: Data<Aquarius>,
    opt_user: Option<Identity>,
) -> Result<impl Responder, Error> {
    let ids = ids.into_inner();
    let entries = aquarius.get_club_entries(ids.0, ids.1, opt_user).await.map_err(|err| {
<<<<<<< HEAD
        error!("{}", err);
        ErrorInternalServerError(INTERNAL_SERVER_ERROR)
=======
        error!("{err}");
        ErrorInternalServerError(err)
>>>>>>> c68bd1e9
    })?;
    Ok(Json(entries))
}

#[get("/regattas/{regatta_id}/clubs/{club_id}")]
async fn get_regatta_club(
    ids: Path<(i32, i32)>,
    aquarius: Data<Aquarius>,
    opt_user: Option<Identity>,
) -> Result<impl Responder, Error> {
    let ids = ids.into_inner();
    let club = aquarius.get_regatta_club(ids.0, ids.1, opt_user).await.map_err(|err| {
<<<<<<< HEAD
        error!("{}", err);
        ErrorInternalServerError(INTERNAL_SERVER_ERROR)
=======
        error!("{err}");
        ErrorInternalServerError(err)
>>>>>>> c68bd1e9
    })?;
    Ok(Json(club))
}

// Athletes Endpoints

#[get("/regattas/{regatta_id}/athletes")]
async fn get_participating_athletes(
    path: Path<i32>,
    aquarius: Data<Aquarius>,
    opt_user: Option<Identity>,
) -> Result<impl Responder, Error> {
    let regatta_id = path.into_inner();
    let clubs = aquarius
        .get_participating_athletes(regatta_id, opt_user)
        .await
        .map_err(|err| {
<<<<<<< HEAD
            error!("{}", err);
            ErrorInternalServerError(INTERNAL_SERVER_ERROR)
=======
            error!("{err}");
            ErrorInternalServerError(err)
>>>>>>> c68bd1e9
        })?;
    Ok(Json(clubs))
}

#[get("/regattas/{regatta_id}/athletes/{athlete_id}")]
async fn get_athlete(
    path: Path<(i32, i32)>,
    aquarius: Data<Aquarius>,
    opt_user: Option<Identity>,
) -> Result<impl Responder, Error> {
    let (regatta_id, athlete_id) = path.into_inner();
    let clubs = aquarius
        .get_athlete(regatta_id, athlete_id, opt_user)
        .await
        .map_err(|err| {
<<<<<<< HEAD
            error!("{}", err);
            ErrorInternalServerError(INTERNAL_SERVER_ERROR)
=======
            error!("{err}");
            ErrorInternalServerError(err)
>>>>>>> c68bd1e9
        })?;
    Ok(Json(clubs))
}

#[get("/regattas/{regatta_id}/athletes/{athlete_id}/entries")]
async fn get_athlete_entries(
    ids: Path<(i32, i32)>,
    aquarius: Data<Aquarius>,
    opt_user: Option<Identity>,
) -> Result<impl Responder, Error> {
    let ids = ids.into_inner();
    let entries = aquarius
        .get_athlete_entries(ids.0, ids.1, opt_user)
        .await
        .map_err(|err| {
<<<<<<< HEAD
            error!("{}", err);
            ErrorInternalServerError(INTERNAL_SERVER_ERROR)
=======
            error!("{err}");
            ErrorInternalServerError(err)
>>>>>>> c68bd1e9
        })?;
    Ok(Json(entries))
}

// Misc Endpoints

#[get("/regattas/active/timestrip")]
async fn get_timestrip(opt_user: Option<Identity>) -> Result<impl Responder, Error> {
    if opt_user.is_some() {
        let timestrip = TimeStrip::load(TiberiusPool::instance()).await.map_err(|err| {
            error!("{err}");
            ErrorInternalServerError(err)
        })?;
        Ok(Json(timestrip.time_stamps))
    } else {
        Err(ErrorUnauthorized("Unauthorized"))
    }
}

#[get("/regattas/{regatta_id}/statistics")]
async fn get_statistics(
    path: Path<i32>,
    aquarius: Data<Aquarius>,
    opt_user: Option<Identity>,
) -> Result<impl Responder, Error> {
    if opt_user.is_some() {
        let regatta_id = path.into_inner();
        let stats = aquarius.query_statistics(regatta_id).await.map_err(|err| {
<<<<<<< HEAD
            error!("{}", err);
            ErrorInternalServerError(INTERNAL_SERVER_ERROR)
=======
            error!("{err}");
            ErrorInternalServerError(err)
>>>>>>> c68bd1e9
        })?;
        Ok(Json(stats))
    } else {
        Err(ErrorUnauthorized("Unauthorized"))
    }
}

#[get("/regattas/{regatta_id}/calculateScoring")]
async fn calculate_scoring(
    path: Path<i32>,
    aquarius: Data<Aquarius>,
    opt_user: Option<Identity>,
) -> Result<impl Responder, Error> {
    if opt_user.is_some() {
        let regatta_id = path.into_inner();
        let scoring = aquarius.calculate_scoring(regatta_id).await.map_err(|err| {
<<<<<<< HEAD
            error!("{}", err);
            ErrorInternalServerError(INTERNAL_SERVER_ERROR)
=======
            error!("{err}");
            ErrorInternalServerError(err)
>>>>>>> c68bd1e9
        })?;
        Ok(Json(scoring))
    } else {
        Err(ErrorUnauthorized("Unauthorized"))
    }
}

#[get("/regattas/{regatta_id}/schedule")]
async fn get_schedule(
    path: Path<i32>,
    aquarius: Data<Aquarius>,
    opt_user: Option<Identity>,
) -> Result<impl Responder, Error> {
    let regatta_id = path.into_inner();
    let schedule = aquarius.query_schedule(regatta_id, opt_user).await.map_err(|err| {
<<<<<<< HEAD
        error!("{}", err);
        ErrorInternalServerError(INTERNAL_SERVER_ERROR)
=======
        error!("{err}");
        ErrorInternalServerError(err)
>>>>>>> c68bd1e9
    })?;
    Ok(Json(schedule))
}

/// Authenticate the user. This will attach the user identity to the current session.
#[utoipa::path(
    context_path = PATH,
    request_body = Credentials,
    responses(
        (status = 200, description = "Authenticated", body = User),
        (status = 401, description = "Unauthorized", body = User, example = json!({"user": "anonymous", "scope": "guest"}))
    )
)]
#[post("/login")]
async fn login(credentials: Json<Credentials>, request: HttpRequest) -> Result<impl Responder, Error> {
    match User::authenticate(credentials.into_inner()).await {
        // authentication succeeded
        Ok(user) => {
            // attach valid user identity to current session
            if let Err(e) = Identity::login(&request.extensions(), user.username.clone()) {
                log::error!("Failed to attach user identity to session: {}", e);
                return Err(ErrorInternalServerError("Failed to create session"));
            }
            // return user information: username and scope
            Ok(Json(user))
        }
        // authentication failed
        Err(err) => Err(InternalError::from_response("", err).into()),
    }
}

/// Logout the user. This will remove the user identity from the current session.
#[utoipa::path(
    context_path = PATH,
    responses(
        (status = 204, description = "User logged out"),
        (status = 401, description = "Unauthorized")
    )
)]
#[post("/logout")]
async fn logout(user: Identity) -> impl Responder {
    user.logout();
    HttpResponse::NoContent()
}

/// Get the user identity. This will return the user information if the user is authenticated. Otherwise, it will return a guest user.
#[utoipa::path(
    context_path = PATH,
    responses(
        (status = 200, description = "Authenticated", body = User, example = json!({"user": "name", "scope": "user"})),
        (status = 401, description = "Unauthorized", body = User, example = json!({ "user": "anonymous", "scope": "guest"}))
    )
)]
#[get("/identity")]
async fn identity(opt_user: Option<Identity>) -> Result<impl Responder, Error> {
    if let Some(user) = opt_user {
        match user.id() {
            Ok(id) => Ok(Json(User::new(id, UserScope::User))),
            Err(e) => {
                log::error!("Failed to get user ID from identity: {}", e);
                Err(ErrorInternalServerError("Failed to get user identity"))
            }
        }
    } else {
        Err(InternalError::from_response("", HttpResponse::Unauthorized().json(User::new_guest())).into())
    }
}

/// Configure the REST API. This will add all REST API endpoints to the service configuration.
pub(crate) fn config(cfg: &mut ServiceConfig) {
    cfg.service(
        ActixScope::new(PATH)
            .service(get_athlete)
            .service(get_regatta_club)
            .service(get_club_entries)
            .service(get_athlete_entries)
            .service(get_participating_clubs)
            .service(get_participating_athletes)
            .service(get_active_regatta)
            .service(get_race)
            .service(get_races)
            .service(get_heats)
            .service(get_filters)
            .service(get_heat)
            .service(calculate_scoring)
            .service(get_statistics)
            .service(get_schedule)
            .service(get_timestrip)
            .service(login)
            .service(identity)
            .service(logout)
            .service(ws::index),
    );
}<|MERGE_RESOLUTION|>--- conflicted
+++ resolved
@@ -12,11 +12,7 @@
     get, post,
     web::{Data, Json, Path, ServiceConfig},
 };
-<<<<<<< HEAD
-use aquarius::db::model::{Race, Regatta};
-=======
 use db::{tiberius::TiberiusPool, timekeeper::TimeStrip};
->>>>>>> c68bd1e9
 use log::error;
 
 /// Path to REST API
@@ -40,13 +36,8 @@
 ) -> Result<impl Responder, Error> {
     let regatta_id = path.into_inner();
     let filters = aquarius.get_filters(regatta_id, opt_user).await.map_err(|err| {
-<<<<<<< HEAD
-        error!("{}", err);
-        ErrorInternalServerError(INTERNAL_SERVER_ERROR)
-=======
-        error!("{err}");
-        ErrorInternalServerError(err)
->>>>>>> c68bd1e9
+        error!("{err}");
+        ErrorInternalServerError(err)
     })?;
     Ok(Json(filters))
 }
@@ -63,13 +54,8 @@
 #[get("/active_regatta")]
 async fn get_active_regatta(aquarius: Data<Aquarius>, opt_user: Option<Identity>) -> Result<impl Responder, Error> {
     let regatta = aquarius.get_active_regatta(opt_user).await.map_err(|err| {
-<<<<<<< HEAD
-        error!("{}", err);
-        ErrorInternalServerError(INTERNAL_SERVER_ERROR)
-=======
-        error!("{err}");
-        ErrorInternalServerError(err)
->>>>>>> c68bd1e9
+        error!("{err}");
+        ErrorInternalServerError(err)
     })?;
     if regatta.is_none() {
         return Err(ErrorNotFound("No active regatta found"));
@@ -94,13 +80,8 @@
 ) -> Result<impl Responder, Error> {
     let regatta_id = path.into_inner();
     let races = aquarius.get_races(regatta_id, opt_user).await.map_err(|err| {
-<<<<<<< HEAD
-        error!("{}", err);
-        ErrorInternalServerError(INTERNAL_SERVER_ERROR)
-=======
-        error!("{err}");
-        ErrorInternalServerError(err)
->>>>>>> c68bd1e9
+        error!("{err}");
+        ErrorInternalServerError(err)
     })?;
     Ok(Json(races))
 }
@@ -116,13 +97,8 @@
         .get_race_heats_entries(race_id, opt_user)
         .await
         .map_err(|err| {
-<<<<<<< HEAD
-            error!("{}", err);
-            ErrorInternalServerError(INTERNAL_SERVER_ERROR)
-=======
-            error!("{err}");
-            ErrorInternalServerError(err)
->>>>>>> c68bd1e9
+            error!("{err}");
+            ErrorInternalServerError(err)
         })?;
     Ok(Json(race))
 }
@@ -137,13 +113,8 @@
 ) -> Result<impl Responder, Error> {
     let regatta_id = path.into_inner();
     let heats = aquarius.get_heats(regatta_id, opt_user).await.map_err(|err| {
-<<<<<<< HEAD
-        error!("{}", err);
-        ErrorInternalServerError(INTERNAL_SERVER_ERROR)
-=======
-        error!("{err}");
-        ErrorInternalServerError(err)
->>>>>>> c68bd1e9
+        error!("{err}");
+        ErrorInternalServerError(err)
     })?;
     Ok(Json(heats))
 }
@@ -156,13 +127,8 @@
 ) -> Result<impl Responder, Error> {
     let heat_id = path.into_inner();
     let heat = aquarius.get_heat(heat_id, opt_user).await.map_err(|err| {
-<<<<<<< HEAD
-        error!("{}", err);
-        ErrorInternalServerError(INTERNAL_SERVER_ERROR)
-=======
-        error!("{err}");
-        ErrorInternalServerError(err)
->>>>>>> c68bd1e9
+        error!("{err}");
+        ErrorInternalServerError(err)
     })?;
     Ok(Json(heat))
 }
@@ -180,13 +146,8 @@
         .get_participating_clubs(regatta_id, opt_user)
         .await
         .map_err(|err| {
-<<<<<<< HEAD
-            error!("{}", err);
-            ErrorInternalServerError(INTERNAL_SERVER_ERROR)
-=======
-            error!("{err}");
-            ErrorInternalServerError(err)
->>>>>>> c68bd1e9
+            error!("{err}");
+            ErrorInternalServerError(err)
         })?;
     Ok(Json(clubs))
 }
@@ -199,13 +160,8 @@
 ) -> Result<impl Responder, Error> {
     let ids = ids.into_inner();
     let entries = aquarius.get_club_entries(ids.0, ids.1, opt_user).await.map_err(|err| {
-<<<<<<< HEAD
-        error!("{}", err);
-        ErrorInternalServerError(INTERNAL_SERVER_ERROR)
-=======
-        error!("{err}");
-        ErrorInternalServerError(err)
->>>>>>> c68bd1e9
+        error!("{err}");
+        ErrorInternalServerError(err)
     })?;
     Ok(Json(entries))
 }
@@ -218,13 +174,8 @@
 ) -> Result<impl Responder, Error> {
     let ids = ids.into_inner();
     let club = aquarius.get_regatta_club(ids.0, ids.1, opt_user).await.map_err(|err| {
-<<<<<<< HEAD
-        error!("{}", err);
-        ErrorInternalServerError(INTERNAL_SERVER_ERROR)
-=======
-        error!("{err}");
-        ErrorInternalServerError(err)
->>>>>>> c68bd1e9
+        error!("{err}");
+        ErrorInternalServerError(err)
     })?;
     Ok(Json(club))
 }
@@ -242,13 +193,8 @@
         .get_participating_athletes(regatta_id, opt_user)
         .await
         .map_err(|err| {
-<<<<<<< HEAD
-            error!("{}", err);
-            ErrorInternalServerError(INTERNAL_SERVER_ERROR)
-=======
-            error!("{err}");
-            ErrorInternalServerError(err)
->>>>>>> c68bd1e9
+            error!("{err}");
+            ErrorInternalServerError(err)
         })?;
     Ok(Json(clubs))
 }
@@ -264,13 +210,8 @@
         .get_athlete(regatta_id, athlete_id, opt_user)
         .await
         .map_err(|err| {
-<<<<<<< HEAD
-            error!("{}", err);
-            ErrorInternalServerError(INTERNAL_SERVER_ERROR)
-=======
-            error!("{err}");
-            ErrorInternalServerError(err)
->>>>>>> c68bd1e9
+            error!("{err}");
+            ErrorInternalServerError(err)
         })?;
     Ok(Json(clubs))
 }
@@ -286,13 +227,8 @@
         .get_athlete_entries(ids.0, ids.1, opt_user)
         .await
         .map_err(|err| {
-<<<<<<< HEAD
-            error!("{}", err);
-            ErrorInternalServerError(INTERNAL_SERVER_ERROR)
-=======
-            error!("{err}");
-            ErrorInternalServerError(err)
->>>>>>> c68bd1e9
+            error!("{err}");
+            ErrorInternalServerError(err)
         })?;
     Ok(Json(entries))
 }
@@ -321,13 +257,8 @@
     if opt_user.is_some() {
         let regatta_id = path.into_inner();
         let stats = aquarius.query_statistics(regatta_id).await.map_err(|err| {
-<<<<<<< HEAD
-            error!("{}", err);
-            ErrorInternalServerError(INTERNAL_SERVER_ERROR)
-=======
-            error!("{err}");
-            ErrorInternalServerError(err)
->>>>>>> c68bd1e9
+            error!("{err}");
+            ErrorInternalServerError(err)
         })?;
         Ok(Json(stats))
     } else {
@@ -344,13 +275,8 @@
     if opt_user.is_some() {
         let regatta_id = path.into_inner();
         let scoring = aquarius.calculate_scoring(regatta_id).await.map_err(|err| {
-<<<<<<< HEAD
-            error!("{}", err);
-            ErrorInternalServerError(INTERNAL_SERVER_ERROR)
-=======
-            error!("{err}");
-            ErrorInternalServerError(err)
->>>>>>> c68bd1e9
+            error!("{err}");
+            ErrorInternalServerError(err)
         })?;
         Ok(Json(scoring))
     } else {
@@ -366,13 +292,8 @@
 ) -> Result<impl Responder, Error> {
     let regatta_id = path.into_inner();
     let schedule = aquarius.query_schedule(regatta_id, opt_user).await.map_err(|err| {
-<<<<<<< HEAD
-        error!("{}", err);
-        ErrorInternalServerError(INTERNAL_SERVER_ERROR)
-=======
-        error!("{err}");
-        ErrorInternalServerError(err)
->>>>>>> c68bd1e9
+        error!("{err}");
+        ErrorInternalServerError(err)
     })?;
     Ok(Json(schedule))
 }
