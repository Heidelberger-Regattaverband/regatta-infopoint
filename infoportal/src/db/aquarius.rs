use crate::{
    config::Config,
    db::cache::{CacheTrait, Caches},
};
use actix_identity::Identity;
use aquarius::db::{
    model::{Athlete, Club, Filters, Heat, Kiosk, Race, Regatta, Registration, Schedule, Score, Statistics},
    tiberius::TiberiusPool,
};
use futures::future::join3;
use log::debug;
use std::time::{Duration, Instant};
use tiberius::error::Error as DbError;

/// The `Aquarius` struct is the main interface to the database. It is used to query data from the database.
pub(crate) struct Aquarius {
    /// The caches for the database queries.
    caches: Caches,

    /// The identifier of the active regatta.
    active_regatta_id: i32,
}

/// Implementation of the `Aquarius` struct.
impl Aquarius {
    /// Creates a new `Aquarius`.
    pub(crate) async fn new() -> Result<Self, DbError> {
        let active_regatta_id: i32 = if Config::get().active_regatta_id.is_none() {
            let start = Instant::now();
            let regatta = Regatta::query_active_regatta(TiberiusPool::instance()).await?;
            debug!("Query active regatta from DB: {:?}", start.elapsed());
            regatta.id
        } else {
            Config::get().active_regatta_id.unwrap()
        };
        Ok(Aquarius {
            caches: Caches::new(Duration::from_secs(Config::get().cache_ttl)),
            active_regatta_id,
        })
    }

    /// Returns the active regatta.
    /// # Arguments
    /// * `opt_user` - The optional user identity.
    /// # Returns
    /// The active regatta.
    /// # Errors
    /// Returns a `DbError` if the query fails.
    pub(crate) async fn get_active_regatta(&self, opt_user: Option<Identity>) -> Result<Regatta, DbError> {
        self.get_regatta(self.active_regatta_id, opt_user).await
    }

    /// Returns filters for the given regatta.
    /// # Arguments
    /// * `regatta_id` - The regatta identifier
    /// * `opt_user` - The optional user identity.
    /// # Returns
    /// The filters for the given regatta.  
    /// # Errors
    /// Returns a `DbError` if the query fails.
    pub(crate) async fn get_filters(&self, regatta_id: i32, opt_user: Option<Identity>) -> Result<Filters, DbError> {
        if opt_user.is_some() {
            self._query_filters(regatta_id).await
        } else if let Some(filters) = self.caches.filters.get(&regatta_id).await {
            Ok(filters)
        } else {
            self._query_filters(regatta_id).await
        }
    }

    pub(crate) async fn query_regattas(&self) -> Result<Vec<Regatta>, DbError> {
        let start = Instant::now();
        let regattas = Regatta::query_all(TiberiusPool::instance()).await?;
        debug!("Query all regattas from DB: {:?}", start.elapsed());
        Ok(regattas)
    }

    pub(crate) async fn get_regatta(&self, regatta_id: i32, opt_user: Option<Identity>) -> Result<Regatta, DbError> {
        if opt_user.is_some() {
            self._query_regatta(regatta_id).await
        } else if let Some(regatta) = self.caches.regatta.get(&regatta_id).await {
            Ok(regatta)
        } else {
            self._query_regatta(regatta_id).await
        }
    }

    pub(crate) async fn get_races(&self, regatta_id: i32, opt_user: Option<Identity>) -> Result<Vec<Race>, DbError> {
        if opt_user.is_some() {
            self._query_races(regatta_id).await
        } else if let Some(races) = self.caches.races.get(&regatta_id).await {
            Ok(races)
        } else {
            self._query_races(regatta_id).await
        }
    }

    pub(crate) async fn get_race_heats_registrations(
        &self,
        race_id: i32,
        opt_user: Option<Identity>,
    ) -> Result<Race, DbError> {
        if opt_user.is_some() {
            self._query_race_heats_registrations(race_id).await
        } else if let Some(race) = self.caches.race_heats_registrations.get(&race_id).await {
            Ok(race)
        } else {
            self._query_race_heats_registrations(race_id).await
        }
    }

    pub(crate) async fn get_club(&self, club_id: i32) -> Result<Club, DbError> {
        if let Some(club) = self.caches.club.get(&club_id).await {
            Ok(club)
        } else {
            self._query_club(club_id).await
        }
    }

    pub(crate) async fn get_regatta_club(&self, regatta_id: i32, club_id: i32) -> Result<Club, DbError> {
        Club::query_regatta_club_by_id(regatta_id, club_id, TiberiusPool::instance()).await
    }

    pub(crate) async fn get_heats(&self, regatta_id: i32, opt_user: Option<Identity>) -> Result<Vec<Heat>, DbError> {
        if opt_user.is_some() {
            self._query_heats(regatta_id).await
        } else if let Some(heats) = self.caches.heats.get(&regatta_id).await {
            Ok(heats)
        } else {
            self._query_heats(regatta_id).await
        }
    }

    /// Returns heat details for the given identifier.
    pub(crate) async fn get_heat(&self, heat_id: i32, opt_user: Option<Identity>) -> Result<Heat, DbError> {
        if opt_user.is_some() {
            self._query_heat(heat_id).await
        } else if let Some(heat) = self.caches.heat.get(&heat_id).await {
            Ok(heat)
        } else {
            self._query_heat(heat_id).await
        }
    }

    pub(crate) async fn get_participating_clubs(
        &self,
        regatta_id: i32,
        opt_user: Option<Identity>,
    ) -> Result<Vec<Club>, DbError> {
        if opt_user.is_some() {
            self._query_participating_clubs(regatta_id).await
        } else if let Some(clubs) = self.caches.participating_clubs.get(&regatta_id).await {
            Ok(clubs)
        } else {
            self._query_participating_clubs(regatta_id).await
        }
    }

    pub(crate) async fn get_club_registrations(
        &self,
        regatta_id: i32,
        club_id: i32,
        opt_user: Option<Identity>,
    ) -> Result<Vec<Registration>, DbError> {
        if opt_user.is_some() {
            self._query_club_registrations(regatta_id, club_id).await
        } else if let Some(registrations) = self.caches.club_registrations.get(&(regatta_id, club_id)).await {
            Ok(registrations)
        } else {
            self._query_club_registrations(regatta_id, club_id).await
        }
    }

<<<<<<< HEAD
    pub(crate) async fn get_athletes(&self, regatta_id: i32, club_id: Option<i32>) {}

    pub(crate) async fn calculate_scoring(&self, regatta_id: i32) -> Vec<Score> {
=======
    pub(crate) async fn calculate_scoring(&self, regatta_id: i32) -> Result<Vec<Score>, DbError> {
>>>>>>> aebb5a7c
        let start = Instant::now();
        let scores = Score::calculate(regatta_id, TiberiusPool::instance()).await;
        debug!(
            "Calculate scoring of regatta {} from DB: {:?}",
            regatta_id,
            start.elapsed()
        );
        scores
    }

    pub(crate) async fn query_statistics(&self, regatta_id: i32) -> Result<Statistics, DbError> {
        let start = Instant::now();
        let stats = Statistics::query(regatta_id, TiberiusPool::instance()).await;
        debug!(
            "Query statistics of regatta {} from DB: {:?}",
            regatta_id,
            start.elapsed()
        );
        stats
    }

    pub(crate) async fn query_schedule(&self, regatta_id: i32) -> Result<Schedule, DbError> {
        let start = Instant::now();
        let schedule = Schedule::query_schedule_for_regatta(regatta_id, TiberiusPool::instance()).await;
        debug!(
            "Query schedule of regatta {} from DB: {:?}",
            regatta_id,
            start.elapsed()
        );
        schedule
    }

    pub(crate) async fn query_kiosk(&self, regatta_id: i32) -> Result<Kiosk, DbError> {
        let start = Instant::now();

        let finished = Kiosk::query_finished(regatta_id, TiberiusPool::instance()).await?;
        let next = Kiosk::query_next(regatta_id, TiberiusPool::instance()).await?;

        let kiosk = Kiosk {
            finished,
            next,
            running: Vec::with_capacity(0),
        };
        debug!("Query kiosk of regatta {} from DB: {:?}", regatta_id, start.elapsed());
        Ok(kiosk)
    }

    async fn _query_filters(&self, regatta_id: i32) -> Result<Filters, DbError> {
        let start = Instant::now();
        let filters = Filters::query(regatta_id, TiberiusPool::instance()).await?;
        self.caches.filters.set(&regatta_id, &filters).await;
        debug!("Query filters from DB: {:?}", start.elapsed());
        Ok(filters)
    }

    async fn _query_regatta(&self, regatta_id: i32) -> Result<Regatta, DbError> {
        let start = Instant::now();
        let regatta = Regatta::query(regatta_id, TiberiusPool::instance()).await?;
        self.caches.regatta.set(&regatta.id, &regatta).await;
        debug!("Query regatta {} from DB: {:?}", regatta_id, start.elapsed());
        Ok(regatta)
    }

    async fn _query_race_heats_registrations(&self, race_id: i32) -> Result<Race, DbError> {
        let start = Instant::now();
        let queries = join3(
            Race::query_race_by_id(race_id, TiberiusPool::instance()),
            Heat::query_heats_of_race(race_id, TiberiusPool::instance()),
            Registration::query_registrations_for_race(race_id, TiberiusPool::instance()),
        )
        .await;
        let mut race = queries.0?;
        let heats = queries.1?;
        if heats.is_empty() {
            race.heats = None;
        } else {
            race.heats = Some(heats);
        }
        let registrations = queries.2?;
        if registrations.is_empty() {
            race.registrations = None;
        } else {
            race.registrations = Some(registrations);
        }
        self.caches.race_heats_registrations.set(&race.id, &race).await;
        debug!(
            "Query race {} with heats and registrations from DB: {:?}",
            race_id,
            start.elapsed()
        );
        Ok(race)
    }

    async fn _query_races(&self, regatta_id: i32) -> Result<Vec<Race>, DbError> {
        let start = Instant::now();
        let races = Race::query_races_of_regatta(regatta_id, TiberiusPool::instance()).await?;
        self.caches.races.set(&regatta_id, &races).await;
        debug!("Query races of regatta {} from DB: {:?}", regatta_id, start.elapsed());
        Ok(races)
    }

    async fn _query_heats(&self, regatta_id: i32) -> Result<Vec<Heat>, DbError> {
        let start = Instant::now();
        let heats: Vec<Heat> = Heat::query_heats_of_regatta(regatta_id, TiberiusPool::instance()).await?;
        self.caches.heats.set(&regatta_id, &heats).await;
        debug!("Query heats of regatta {} from DB: {:?}", regatta_id, start.elapsed());
        Ok(heats)
    }

    async fn _query_heat(&self, heat_id: i32) -> Result<Heat, DbError> {
        let start = Instant::now();
        let heat = Heat::query_single(heat_id, TiberiusPool::instance()).await?;
        self.caches.heat.set(&heat_id, &heat).await;
        debug!(
            "Query heat {} with registrations from DB: {:?}",
            heat_id,
            start.elapsed()
        );
        Ok(heat)
    }

    async fn _query_participating_clubs(&self, regatta_id: i32) -> Result<Vec<Club>, DbError> {
        let start = Instant::now();
        let clubs = Club::query_clubs_participating_regatta(regatta_id, TiberiusPool::instance()).await?;
        self.caches.participating_clubs.set(&regatta_id, &clubs).await;
        debug!(
            "Query participating clubs of regatta {} from DB: {:?}",
            regatta_id,
            start.elapsed()
        );
        Ok(clubs)
    }

    async fn _query_club_registrations(&self, regatta_id: i32, club_id: i32) -> Result<Vec<Registration>, DbError> {
        let start = Instant::now();
        let registrations =
            Registration::query_registrations_of_club(regatta_id, club_id, TiberiusPool::instance()).await?;
        self.caches
            .club_registrations
            .set(&(regatta_id, club_id), &registrations)
            .await;
        debug!(
            "Query registrations of club {} for regatta {} from DB: {:?}",
            club_id,
            regatta_id,
            start.elapsed()
        );
        Ok(registrations)
    }

    async fn _query_club(&self, club_id: i32) -> Result<Club, DbError> {
        let start = Instant::now();
        let club = Club::query_club_by_id(club_id, TiberiusPool::instance()).await?;
        self.caches.club.set(&club.id, &club).await;
        debug!("Query club {} from DB: {:?}", club_id, start.elapsed());
        Ok(club)
    }
}<|MERGE_RESOLUTION|>--- conflicted
+++ resolved
@@ -4,7 +4,7 @@
 };
 use actix_identity::Identity;
 use aquarius::db::{
-    model::{Athlete, Club, Filters, Heat, Kiosk, Race, Regatta, Registration, Schedule, Score, Statistics},
+    model::{Club, Filters, Heat, Kiosk, Race, Regatta, Registration, Schedule, Score, Statistics},
     tiberius::TiberiusPool,
 };
 use futures::future::join3;
@@ -171,13 +171,9 @@
         }
     }
 
-<<<<<<< HEAD
     pub(crate) async fn get_athletes(&self, regatta_id: i32, club_id: Option<i32>) {}
 
-    pub(crate) async fn calculate_scoring(&self, regatta_id: i32) -> Vec<Score> {
-=======
     pub(crate) async fn calculate_scoring(&self, regatta_id: i32) -> Result<Vec<Score>, DbError> {
->>>>>>> aebb5a7c
         let start = Instant::now();
         let scores = Score::calculate(regatta_id, TiberiusPool::instance()).await;
         debug!(
