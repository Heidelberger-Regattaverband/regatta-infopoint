mod app;
mod args;
mod client;
mod error;
mod messages;
mod utils;

<<<<<<< HEAD
use app::App;
use error::MessageErr;
=======
use args::Args;
use clap::Parser;
use client::{Client, HeatEventReceiver};
use error::MessageErr;
use log::{debug, info};
use std::sync::{Arc, Mutex};

struct EventReceiver {}

impl HeatEventReceiver for EventReceiver {
    fn on_event(&mut self, event: &messages::EventHeatChanged) {
        info!("Received event: {:?}", &event);
    }
}
>>>>>>> 0484c473

fn main() -> Result<(), MessageErr> {
    env_logger::builder().init();

<<<<<<< HEAD
    let mut terminal = ratatui::init();
    let app_result = App::new().run(&mut terminal);
    ratatui::restore();

    app_result
=======
    let mut client = Client::connect(args.host, args.port, args.timeout).map_err(MessageErr::IoError)?;
    let open_heats = client.read_open_heats()?;
    debug!("Open heats: {:#?}", open_heats);

    let receiver = Arc::new(Mutex::new(EventReceiver {}));

    client
        .start_receiving_events(receiver)
        .map_err(MessageErr::IoError)?
        .join()
        .unwrap();

    Ok(())
>>>>>>> 0484c473
} // the stream is closed here<|MERGE_RESOLUTION|>--- conflicted
+++ resolved
@@ -5,48 +5,17 @@
 mod messages;
 mod utils;
 
-<<<<<<< HEAD
 use app::App;
-use error::MessageErr;
-=======
-use args::Args;
-use clap::Parser;
 use client::{Client, HeatEventReceiver};
 use error::MessageErr;
 use log::{debug, info};
-use std::sync::{Arc, Mutex};
-
-struct EventReceiver {}
-
-impl HeatEventReceiver for EventReceiver {
-    fn on_event(&mut self, event: &messages::EventHeatChanged) {
-        info!("Received event: {:?}", &event);
-    }
-}
->>>>>>> 0484c473
 
 fn main() -> Result<(), MessageErr> {
     env_logger::builder().init();
 
-<<<<<<< HEAD
     let mut terminal = ratatui::init();
     let app_result = App::new().run(&mut terminal);
     ratatui::restore();
 
     app_result
-=======
-    let mut client = Client::connect(args.host, args.port, args.timeout).map_err(MessageErr::IoError)?;
-    let open_heats = client.read_open_heats()?;
-    debug!("Open heats: {:#?}", open_heats);
-
-    let receiver = Arc::new(Mutex::new(EventReceiver {}));
-
-    client
-        .start_receiving_events(receiver)
-        .map_err(MessageErr::IoError)?
-        .join()
-        .unwrap();
-
-    Ok(())
->>>>>>> 0484c473
-} // the stream is closed here+}