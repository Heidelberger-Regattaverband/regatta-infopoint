--- conflicted
+++ resolved
@@ -16,26 +16,15 @@
 clap.workspace = true
 chrono.workspace = true
 
-<<<<<<< HEAD
 # UI
-ratatui = { version = "0", features = ["crossterm"] }
-crossterm = { version = "0" }
-tui-input = { version = "0" , features = ["crossterm"] }
-
-# logging
-log.workspace = true
-tui-logger = { version = "0" }
-=======
-# UI + terminal
 ratatui = { version = "0.29", features = ["crossterm"] }
 crossterm = { version = "0.29" }
+tui-input = { version = "0" , features = ["crossterm"] }
 
 # logging
 tracing.workspace = true
 tracing-subscriber.workspace = true
 tui-logger = { version = "0.17" }
-tui-textarea = { version = "0.7" }
->>>>>>> 52efd2db
 
 # Enum and string utils: https://github.com/Peternator7/strum
 strum.workspace = true
