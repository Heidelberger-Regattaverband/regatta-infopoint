[package]
name = "timekeeper"
description = "A simple time tracking tool for Aquarius"
version.workspace = true
edition.workspace = true
license.workspace = true
rust-version.workspace = true
authors.workspace = true
repository.workspace = true
build = "build.rs"

[dependencies]
clap.workspace = true
log.workspace = true
env_logger.workspace = true
colored.workspace = true
<<<<<<< HEAD
ratatui = { version = "0" }
crossterm = { version = "0" }
=======

[build-dependencies]
built = "0"
>>>>>>> b8d80a0b
<|MERGE_RESOLUTION|>--- conflicted
+++ resolved
@@ -14,11 +14,8 @@
 log.workspace = true
 env_logger.workspace = true
 colored.workspace = true
-<<<<<<< HEAD
 ratatui = { version = "0" }
 crossterm = { version = "0" }
-=======
 
 [build-dependencies]
-built = "0"
->>>>>>> b8d80a0b
+built = "0"