--- conflicted
+++ resolved
@@ -6,27 +6,12 @@
 version = "0.1.0"
 edition = "2021"
 license = "Apache-2.0"
-<<<<<<< HEAD
-rust-version = "1.80.1"
-=======
 rust-version = "1.81.0"
->>>>>>> 24bc8f30
 authors = ["Markus Ofterdinger <markus@ofterdinger.de>"]
 repository = "https://github.com/Heidelberger-Regattaverband/regatta-infopoint.git"
 
 [workspace.dependencies]
-<<<<<<< HEAD
-async-trait = "0"
-tokio = { version = "1", features = ["net", "rt-multi-thread", "macros"] }
-tokio-util = { version = "0", features = ["compat"] }
-serde = { version = "1", features = ["derive"] }
-futures = { version = "0" }
-scraper = { version = "0" }
-
-# DB
-=======
 # Database + Pool
->>>>>>> 24bc8f30
 # https://github.com/prisma/tiberius#feature-flags
 tiberius = { version = "0", features = [
   "chrono",
@@ -34,15 +19,6 @@
   "tds73",
   "rust_decimal",
 ], default-features = false }
-<<<<<<< HEAD
-chrono = { version = "0", features = ["serde"] }
-bb8 = "0"
-
-# Utils
-clap = { version = "4", features = ["derive"] }
-log = { version = "0" }
-env_logger = { version = "0" }
-=======
 bb8 = { version = "0" }
 chrono = { version = "0", features = ["serde"] }
 stretto = { version = "0", features = ["async"] }
@@ -61,7 +37,7 @@
 serde = { version = "1", features = ["derive"] }
 serde_json = { version = "1" }
 scraper = { version = "0" }
->>>>>>> 24bc8f30
+clap = { version = "4", features = ["derive"] }
 
 [profile.release]
 # https://nnethercote.github.io/perf-book/build-configuration.html#codegen-units
