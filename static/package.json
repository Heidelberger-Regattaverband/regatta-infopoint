{
  "name": "infoportal",
  "version": "0.1.0",
  "scripts": {
    "build": "ui5 build --clean-dest",
    "build:opt": "ui5 build self-contained --clean-dest --all",
    "start": "ui5 serve --port 8080 -o index.html",
    "start:dist": "ui5 serve  --port 8080 -o index.html --config ui5-dist.yaml",
    "ts-typecheck": "tsc --noEmit",
    "lint": "ui5lint",
    "watch": "watch 'npm run build' webapp"
  },
  "dependencies": {
    "leaflet": "^1.9.4"
  },
  "devDependencies": {
<<<<<<< HEAD
    "@openui5/types": "^1.136.0",
    "@types/leaflet": "^1.9.18",
    "@types/leaflet.markercluster": "^1.5.5",
    "@ui5/cli": "^3.11.6",
    "@ui5/linter": "^0.1.3",
    "typescript": "^5.8.3",
    "ui5-tooling-modules": "^3.27.3",
    "ui5-tooling-transpile": "^3.8.0",
=======
    "@openui5/types": "^1.141.1",
    "@types/leaflet": "^1.9.21",
    "@ui5/cli": "^4.0.30",
    "@ui5/linter": "^1.20.2",
    "typescript": "^5.9.3",
    "ui5-tooling-modules": "^3.33.0",
    "ui5-tooling-transpile": "^3.9.2",
>>>>>>> dd9546a7
    "watch": "^1.0.2"
  }
}<|MERGE_RESOLUTION|>--- conflicted
+++ resolved
@@ -14,24 +14,14 @@
     "leaflet": "^1.9.4"
   },
   "devDependencies": {
-<<<<<<< HEAD
-    "@openui5/types": "^1.136.0",
-    "@types/leaflet": "^1.9.18",
-    "@types/leaflet.markercluster": "^1.5.5",
-    "@ui5/cli": "^3.11.6",
-    "@ui5/linter": "^0.1.3",
-    "typescript": "^5.8.3",
-    "ui5-tooling-modules": "^3.27.3",
-    "ui5-tooling-transpile": "^3.8.0",
-=======
     "@openui5/types": "^1.141.1",
     "@types/leaflet": "^1.9.21",
+    "@types/leaflet.markercluster": "^1.5.6",
     "@ui5/cli": "^4.0.30",
     "@ui5/linter": "^1.20.2",
     "typescript": "^5.9.3",
     "ui5-tooling-modules": "^3.33.0",
     "ui5-tooling-transpile": "^3.9.2",
->>>>>>> dd9546a7
     "watch": "^1.0.2"
   }
 }