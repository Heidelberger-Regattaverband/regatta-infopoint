<mvc:View controllerName="de.regatta_hd.infopoint.controller.HeatRegistrationsTable" xmlns="sap.m" xmlns:f="sap.f" xmlns:layout="sap.ui.layout" xmlns:mvc="sap.ui.core.mvc">
  <mvc:content>
    <Page title="Einteilung und Ergebnis" class="sapUiNoContentPadding" showNavButton="true" navButtonPress="onNavBack">
      <content>

<<<<<<< HEAD
        <f:DynamicPage toggleHeaderOnTitleClick="false" class="sapUiNoContentPadding">
          <!-- DynamicPage Title -->
          <f:title>
            <f:DynamicPageTitle>
              <f:heading>
                <VBox>
                  <Title text="{path: 'heat>/race', formatter: '.formatter.raceLabel'}, {path: 'heat>/', formatter: '.formatter.heatLabel'}" wrapping="true" wrappingType="Normal" />
                </VBox>
              </f:heading>
=======
    <f:DynamicPage toggleHeaderOnTitleClick="false" class="sapUiNoContentPadding">
      <!-- DynamicPage Title -->
      <f:title>
        <f:DynamicPageTitle>
          <f:heading>
            <VBox>
              <Title text="{path: 'heat>/race', formatter: '.formatter.nrRaceLabel'}, {path: 'heat>/', formatter: '.formatter.heatLabel'}" wrapping="true" wrappingType="Normal" />
            </VBox>
          </f:heading>
>>>>>>> 4128d99b

              <f:navigationActions>
                <!-- <Button type="Transparent" icon="sap-icon://navigation-left-arrow" press="handlePrevious" tooltip="Previous" />
                <Button type="Transparent" icon="sap-icon://navigation-right-arrow" press="handleNext" tooltip="Next" /> -->
              </f:navigationActions>
            </f:DynamicPageTitle>
          </f:title>

          <!-- DynamicPage Header -->
          <f:header>
            <f:DynamicPageHeader>
              <layout:HorizontalLayout allowWrapping="true">
                <layout:VerticalLayout class="sapUiMediumMarginEnd">
                  <ObjectAttribute title="{i18n>common.heatNr}" text="{heat>/number}" />
                  <ObjectAttribute title="{i18n>common.date}" text="{path: 'heat>/date', formatter: '.formatter.dateLabel'}" />
                  <ObjectAttribute title="{i18n>common.time}" text="{path: 'heat>/time', formatter: '.formatter.timeLabel'}" />
                </layout:VerticalLayout>

                <layout:VerticalLayout>
                  <ObjectAttribute title="{i18n>common.distance}" text="{path: 'heat>/race', formatter: '.formatter.distanceLabel'}" />
                  <ObjectAttribute title="{i18n>common.state}" text="{path: 'heat>/', formatter: '.formatter.stateLabel'}" />
                  <ObjectAttribute title="{i18n>common.refereeAbr}" text="{heat>/referee/lastName}, {heat>/referee/firstName}" visible="{= ${heat>/referee/firstName} !== '' || ${heat>/referee/lastName} !== ''}" />
                </layout:VerticalLayout>
              </layout:HorizontalLayout>
            </f:DynamicPageHeader>
          </f:header>

          <!-- DynamicPage Content -->
          <f:content>
            <Table autoPopinMode="true" items="{path: 'heatRegistration>/', sorter: [{path: 'result/rankSort', descending: false}, {path: 'bib', descending: false} ]}" growing="true" growingThreshold="50" growingScrollToLoad="true" sticky="HeaderToolbar,InfoToolbar,ColumnHeaders" class="sapUiNoContentPadding">

<<<<<<< HEAD
              <columns>
                <Column hAlign="Center" width="3rem" importance="High" popinDisplay="Inline" visible="{= ${heat>/state} >= 4 }">
                  <header>
                    <Text text="{i18n>common.rank}" class="bold" wrapping="false" />
                  </header>
                </Column>
                <Column hAlign="Center" width="3rem" importance="High" popinDisplay="Inline">
                  <header>
                    <Text text="{i18n>heatRegistrationTable.column.bib}" class="bold" wrapping="false" />
                  </header>
                </Column>
                <Column hAlign="Begin" width="12rem" importance="High" popinDisplay="Inline">
                  <header>
                    <Text text="{i18n>heatRegistrationTable.column.boat}" class="bold" wrapping="false" />
                  </header>
                </Column>
                <Column hAlign="Center" width="3rem" importance="Low" popinDisplay="Inline">
                  <header>
                    <Text text="{i18n>heatRegistrationTable.column.lane}" class="bold" wrapping="false" />
                  </header>
                </Column>
                <Column hAlign="End" width="4rem" importance="High" popinDisplay="Inline" visible="{= ${heat>/state} >= 4 }">
                  <header>
                    <Text text="{i18n>heatRegistrationTable.column.result}" class="bold" wrapping="false" />
                  </header>
                </Column>
                <Column hAlign="End" width="4rem" importance="Low" popinDisplay="Inline" visible="{= ${heat>/state} >= 4 }">
                  <header>
                    <Text text="{i18n>heatRegistrationTable.column.delta}" class="bold" wrapping="false" />
                  </header>
                </Column>
                <Column hAlign="Center" width="4rem" importance="Low" popinDisplay="Inline" visible="{= ${heat>/state} >= 4 }">
                  <header>
                    <Text text="{i18n>common.points}" class="bold" wrapping="false" />
                  </header>
                </Column>
              </columns>
=======
          <columns>
            <Column hAlign="Center" width="3rem" importance="High" popinDisplay="Inline" visible="{= ${heat>/state} >= 4 }">
              <header>
                <Text text="{i18n>common.rank}" class="bold" wrapping="false" />
              </header>
            </Column>
            <Column hAlign="Center" width="3rem" importance="High" popinDisplay="Inline">
              <header>
                <Text text="{i18n>common.bib}" class="bold" wrapping="false" />
              </header>
            </Column>
            <Column hAlign="Begin" width="12rem" importance="High" popinDisplay="Inline">
              <header>
                <Text text="{i18n>common.boat}" class="bold" wrapping="false" />
              </header>
            </Column>
            <Column hAlign="Center" width="3rem" importance="Low" popinDisplay="Inline">
              <header>
                <Text text="{i18n>heatRegistrationTable.column.lane}" class="bold" wrapping="false" />
              </header>
            </Column>
            <Column hAlign="End" width="4rem" importance="High" popinDisplay="Inline" visible="{= ${heat>/state} >= 4 }">
              <header>
                <Text text="{i18n>heatRegistrationTable.column.result}" class="bold" wrapping="false" />
              </header>
            </Column>
            <Column hAlign="End" width="4rem" importance="Low" popinDisplay="Inline" visible="{= ${heat>/state} >= 4 }">
              <header>
                <Text text="{i18n>heatRegistrationTable.column.delta}" class="bold" wrapping="false" />
              </header>
            </Column>
            <Column hAlign="Center" width="4rem" importance="Low" popinDisplay="Inline" visible="{= ${heat>/state} >= 4 }">
              <header>
                <Text text="{i18n>common.points}" class="bold" wrapping="false" />
              </header>
            </Column>
          </columns>
>>>>>>> 4128d99b

              <items>
                <ColumnListItem>
                  <cells>
                    <Text text="{heatRegistration>result/rankLabel}" />
                    <Text text="{heatRegistration>registration/bib}" />
                    <Text text="{
                  parts: [
                    {path: 'heatRegistration>registration/shortLabel'},
                    {path: 'heatRegistration>registration/boatNumber'},
                    {path: 'heatRegistration>registration/comment'}
                  ],
                  formatter: '.formatter.boatLabel'
                }" />
                    <Text text="{heatRegistration>lane}" />
                    <Text text="{heatRegistration>result/result}" />
                    <Text text="{= ${heatRegistration>result/delta} !== '0.0' ? ${heatRegistration>result/delta} : '-' }" />
                    <Text text="{heatRegistration>result/points}" />
                  </cells>
                </ColumnListItem>
              </items>
            </Table>
          </f:content>
        </f:DynamicPage>
      </content>
    </Page>

  </mvc:content>
</mvc:View><|MERGE_RESOLUTION|>--- conflicted
+++ resolved
@@ -3,17 +3,6 @@
     <Page title="Einteilung und Ergebnis" class="sapUiNoContentPadding" showNavButton="true" navButtonPress="onNavBack">
       <content>
 
-<<<<<<< HEAD
-        <f:DynamicPage toggleHeaderOnTitleClick="false" class="sapUiNoContentPadding">
-          <!-- DynamicPage Title -->
-          <f:title>
-            <f:DynamicPageTitle>
-              <f:heading>
-                <VBox>
-                  <Title text="{path: 'heat>/race', formatter: '.formatter.raceLabel'}, {path: 'heat>/', formatter: '.formatter.heatLabel'}" wrapping="true" wrappingType="Normal" />
-                </VBox>
-              </f:heading>
-=======
     <f:DynamicPage toggleHeaderOnTitleClick="false" class="sapUiNoContentPadding">
       <!-- DynamicPage Title -->
       <f:title>
@@ -23,7 +12,6 @@
               <Title text="{path: 'heat>/race', formatter: '.formatter.nrRaceLabel'}, {path: 'heat>/', formatter: '.formatter.heatLabel'}" wrapping="true" wrappingType="Normal" />
             </VBox>
           </f:heading>
->>>>>>> 4128d99b
 
               <f:navigationActions>
                 <!-- <Button type="Transparent" icon="sap-icon://navigation-left-arrow" press="handlePrevious" tooltip="Previous" />
@@ -55,45 +43,6 @@
           <f:content>
             <Table autoPopinMode="true" items="{path: 'heatRegistration>/', sorter: [{path: 'result/rankSort', descending: false}, {path: 'bib', descending: false} ]}" growing="true" growingThreshold="50" growingScrollToLoad="true" sticky="HeaderToolbar,InfoToolbar,ColumnHeaders" class="sapUiNoContentPadding">
 
-<<<<<<< HEAD
-              <columns>
-                <Column hAlign="Center" width="3rem" importance="High" popinDisplay="Inline" visible="{= ${heat>/state} >= 4 }">
-                  <header>
-                    <Text text="{i18n>common.rank}" class="bold" wrapping="false" />
-                  </header>
-                </Column>
-                <Column hAlign="Center" width="3rem" importance="High" popinDisplay="Inline">
-                  <header>
-                    <Text text="{i18n>heatRegistrationTable.column.bib}" class="bold" wrapping="false" />
-                  </header>
-                </Column>
-                <Column hAlign="Begin" width="12rem" importance="High" popinDisplay="Inline">
-                  <header>
-                    <Text text="{i18n>heatRegistrationTable.column.boat}" class="bold" wrapping="false" />
-                  </header>
-                </Column>
-                <Column hAlign="Center" width="3rem" importance="Low" popinDisplay="Inline">
-                  <header>
-                    <Text text="{i18n>heatRegistrationTable.column.lane}" class="bold" wrapping="false" />
-                  </header>
-                </Column>
-                <Column hAlign="End" width="4rem" importance="High" popinDisplay="Inline" visible="{= ${heat>/state} >= 4 }">
-                  <header>
-                    <Text text="{i18n>heatRegistrationTable.column.result}" class="bold" wrapping="false" />
-                  </header>
-                </Column>
-                <Column hAlign="End" width="4rem" importance="Low" popinDisplay="Inline" visible="{= ${heat>/state} >= 4 }">
-                  <header>
-                    <Text text="{i18n>heatRegistrationTable.column.delta}" class="bold" wrapping="false" />
-                  </header>
-                </Column>
-                <Column hAlign="Center" width="4rem" importance="Low" popinDisplay="Inline" visible="{= ${heat>/state} >= 4 }">
-                  <header>
-                    <Text text="{i18n>common.points}" class="bold" wrapping="false" />
-                  </header>
-                </Column>
-              </columns>
-=======
           <columns>
             <Column hAlign="Center" width="3rem" importance="High" popinDisplay="Inline" visible="{= ${heat>/state} >= 4 }">
               <header>
@@ -131,7 +80,6 @@
               </header>
             </Column>
           </columns>
->>>>>>> 4128d99b
 
               <items>
                 <ColumnListItem>
