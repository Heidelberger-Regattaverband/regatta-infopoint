<!DOCTYPE html>
<html>

<head>
  <meta http-equiv="Cache-control" content="no-cache, no-store, must-revalidate" />
  <meta http-equiv="Pragma" content="no-cache" />
  <meta http-equiv="expires" content="0" />
  <meta charset="utf-8">

  <title>Infoportal des Heidelberger Regatta-Verbands</title>
  <link href="icon/favicon.ico" rel="icon" type="image/x-icon" />
  <!-- https://sdk.openui5.org/versionoverview.html -->
<<<<<<< HEAD
  <script id="sap-ui-bootstrap" src="https://sdk.openui5.org/1.120.0/resources/sap-ui-core.js"
    data-sap-ui-libs="sap.m, sap.ui.layout, sap.ui.core, sap.f"
=======
  <script
    id="sap-ui-bootstrap"
    src="https://sdk.openui5.org/1.120.3/resources/sap-ui-core.js"
    data-sap-ui-resourceroots='{"de.regatta_hd.infoportal": "./"}'
>>>>>>> 24c99873
    data-sap-ui-theme="sap_fiori_3"
    data-sap-ui-oninit="module:sap/ui/core/ComponentSupport"
    data-sap-ui-async="true"
    data-sap-ui-compatVersion="edge" 
    >
    </script>
</head>

<body class="sapUiBody">
  <div data-sap-ui-component data-name="de.regatta_hd.infoportal" />
</body>

</html><|MERGE_RESOLUTION|>--- conflicted
+++ resolved
@@ -10,15 +10,10 @@
   <title>Infoportal des Heidelberger Regatta-Verbands</title>
   <link href="icon/favicon.ico" rel="icon" type="image/x-icon" />
   <!-- https://sdk.openui5.org/versionoverview.html -->
-<<<<<<< HEAD
-  <script id="sap-ui-bootstrap" src="https://sdk.openui5.org/1.120.0/resources/sap-ui-core.js"
-    data-sap-ui-libs="sap.m, sap.ui.layout, sap.ui.core, sap.f"
-=======
   <script
     id="sap-ui-bootstrap"
     src="https://sdk.openui5.org/1.120.3/resources/sap-ui-core.js"
     data-sap-ui-resourceroots='{"de.regatta_hd.infoportal": "./"}'
->>>>>>> 24c99873
     data-sap-ui-theme="sap_fiori_3"
     data-sap-ui-oninit="module:sap/ui/core/ComponentSupport"
     data-sap-ui-async="true"
