<!DOCTYPE html>
<html>

<head>
  <meta http-equiv="Cache-control" content="no-cache, no-store, must-revalidate" />
  <meta http-equiv="Pragma" content="no-cache" />
  <meta http-equiv="expires" content="0" />
  <meta charset="utf-8">

  <title>Infoportal des Heidelberger Regatta-Verbands</title>

  <link href="icon/favicon.ico" rel="icon" type="image/x-icon" />
  <!-- https://sdk.openui5.org/versionoverview.html -->
<<<<<<< HEAD
  <script id="sap-ui-bootstrap" src="https://sdk.openui5.org/1.124.0/resources/sap-ui-core.js"
    data-sap-ui-resourceroots='{"de.regatta_hd.infoportal": "./"}' data-sap-ui-theme="sap_fiori_3"
    data-sap-ui-oninit="module:sap/ui/core/ComponentSupport" data-sap-ui-async="true" data-sap-ui-compatVersion="edge">
=======
  <script
    id="sap-ui-bootstrap"
    src="https://sdk.openui5.org/1.124.1/resources/sap-ui-core.js"
    data-sap-ui-resourceroots='{"de.regatta_hd.infoportal": "./"}'
    data-sap-ui-theme="sap_fiori_3"
    data-sap-ui-oninit="module:sap/ui/core/ComponentSupport"
    data-sap-ui-async="true"
    data-sap-ui-compatVersion="edge" 
    >
>>>>>>> b7afa5fc
    </script>
</head>

<body class="sapUiBody">
  <div data-sap-ui-component data-name="de.regatta_hd.infoportal" />
</body>

</html><|MERGE_RESOLUTION|>--- conflicted
+++ resolved
@@ -11,11 +11,6 @@
 
   <link href="icon/favicon.ico" rel="icon" type="image/x-icon" />
   <!-- https://sdk.openui5.org/versionoverview.html -->
-<<<<<<< HEAD
-  <script id="sap-ui-bootstrap" src="https://sdk.openui5.org/1.124.0/resources/sap-ui-core.js"
-    data-sap-ui-resourceroots='{"de.regatta_hd.infoportal": "./"}' data-sap-ui-theme="sap_fiori_3"
-    data-sap-ui-oninit="module:sap/ui/core/ComponentSupport" data-sap-ui-async="true" data-sap-ui-compatVersion="edge">
-=======
   <script
     id="sap-ui-bootstrap"
     src="https://sdk.openui5.org/1.124.1/resources/sap-ui-core.js"
@@ -25,7 +20,6 @@
     data-sap-ui-async="true"
     data-sap-ui-compatVersion="edge" 
     >
->>>>>>> b7afa5fc
     </script>
 </head>
 
