--- conflicted
+++ resolved
@@ -6,12 +6,8 @@
 use futures::future::{BoxFuture, join_all};
 use serde::Serialize;
 use std::{cmp::Ordering, time::Duration};
-<<<<<<< HEAD
-use tiberius::{Query, Row, error::Error as DbError};
+use tiberius::{Query, Row};
 use utoipa::ToSchema;
-=======
-use tiberius::{Query, Row};
->>>>>>> c68bd1e9
 
 /// A entry of a boat in a heat.
 #[derive(Debug, Serialize, Clone, ToSchema)]
