--- conflicted
+++ resolved
@@ -6,12 +6,8 @@
 use chrono::NaiveDate;
 use futures::join;
 use serde::Serialize;
-<<<<<<< HEAD
-use tiberius::{Query, error::Error as DbError};
+use tiberius::Query;
 use utoipa::ToSchema;
-=======
-use tiberius::Query;
->>>>>>> c68bd1e9
 
 /// A struct containing all available filter values for a regatta.
 #[derive(Debug, Serialize, Clone, ToSchema)]
