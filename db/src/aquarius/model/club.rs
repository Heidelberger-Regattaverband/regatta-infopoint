--- conflicted
+++ resolved
@@ -4,12 +4,8 @@
     tiberius::{RowColumn, TiberiusPool, TryRowColumn},
 };
 use serde::Serialize;
-<<<<<<< HEAD
-use tiberius::{Query, Row, error::Error as DbError, numeric::Decimal};
+use tiberius::{Query, Row, numeric::Decimal};
 use utoipa::ToSchema;
-=======
-use tiberius::{Query, Row, numeric::Decimal};
->>>>>>> c68bd1e9
 
 #[derive(Debug, Serialize, Clone, ToSchema)]
 #[serde(rename_all = "camelCase")]
