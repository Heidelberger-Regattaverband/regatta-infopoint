--- conflicted
+++ resolved
@@ -5,12 +5,8 @@
 };
 use futures::future::{BoxFuture, join_all};
 use serde::Serialize;
-<<<<<<< HEAD
-use tiberius::{Query, Row, error::Error as DbError};
+use tiberius::{Query, Row};
 use utoipa::ToSchema;
-=======
-use tiberius::{Query, Row};
->>>>>>> c68bd1e9
 
 #[derive(Debug, Serialize, Clone, ToSchema)]
 #[serde(rename_all = "camelCase")]
