--- conflicted
+++ resolved
@@ -20,14 +20,12 @@
 chrono.workspace = true
 bb8.workspace = true
 
-<<<<<<< HEAD
 # OpenAPI
 utoipa.workspace = true
-=======
+
 # Enum and string utils: https://github.com/Peternator7/strum
 strum.workspace = true
 strum_macros.workspace = true
->>>>>>> c68bd1e9
 
 [dev-dependencies]
 tokio-shared-rt = "0"