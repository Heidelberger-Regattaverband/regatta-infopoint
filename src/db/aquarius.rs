use crate::db::utils::Column;
use anyhow::{Ok, Result};
use async_std::net::TcpStream;
use log::debug;
use serde::Serialize;
use std::time::Duration;
use stretto::AsyncCache;
use tiberius::{time::chrono::NaiveDateTime, Client, Row};

const REGATTAS_QUERY: &str = "SELECT * FROM Event e";

const REGATTA_QUERY: &str = "SELECT * FROM Event e WHERE e.Event_ID = @P1";

const HEATS_QUERY: &str =
    "SELECT c.*, o.Offer_RaceNumber, o.Offer_ShortLabel, o.Offer_LongLabel, o.Offer_Comment, o.Offer_Distance, ag.* \
    FROM Comp AS c \
    JOIN Offer AS o ON o.Offer_ID = c.Comp_Race_ID_FK \
    JOIN AgeClass AS ag ON o.Offer_AgeClass_ID_FK = ag.AgeClass_ID \
    WHERE c.Comp_Event_ID_FK = @P1 \
    ORDER BY c.Comp_DateTime ASC";

const HEAT_REGISTRATION_QUERY: &str =
    "SELECT	ce.*, e.Entry_Bib, e.Entry_BoatNumber, l.Label_Short, l.Label_Long, r.Result_Rank, r.Result_DisplayValue, r.Result_Delta \
    FROM CompEntries AS ce
    JOIN Comp AS c ON ce.CE_Comp_ID_FK = c.Comp_ID
    JOIN Entry AS e ON ce.CE_Entry_ID_FK = e.Entry_ID
    JOIN EntryLabel AS el ON el.EL_Entry_ID_FK = e.Entry_ID
    JOIN Label AS l ON el.EL_Label_ID_FK = l.Label_ID
    JOIN Result AS r ON r.Result_CE_ID_FK = ce.CE_ID
    WHERE ce.CE_Comp_ID_FK = @P1 AND r.Result_SplitNr = 64 \
      AND el.EL_RoundFrom <= c.Comp_Round AND c.Comp_Round <= el.EL_RoundTo";

<<<<<<< HEAD
pub struct Aquarius {
    cache: AsyncCache<String, String>,
}
=======
const SCORES_QUERY: &str = "SELECT s.rank, s.points, c.Club_Name, c.Club_Abbr FROM HRV_Score s JOIN Club AS c ON s.club_id = c.Club_ID WHERE s.event_id = @P1 ORDER BY s.rank ASC";

pub async fn get_regattas(client: &mut Client<TcpStream>) -> Result<Vec<Regatta>> {
    debug!("Executing query {REGATTAS_QUERY}");
>>>>>>> c0165858

impl Aquarius {
    /// Create a new `Aquarius`.
    pub fn new() -> Aquarius {
        Aquarius {
            cache: AsyncCache::new(12960, 1e6 as i64, async_std::task::spawn).unwrap(),
        }
    }

    pub async fn get_regattas(&self, client: &mut Client<TcpStream>) -> Result<Vec<Regatta>> {
        debug!("Query {HEATS_QUERY}");

        let rows = client
            .query(REGATTAS_QUERY, &[])
            .await?
            .into_first_result()
            .await?;

<<<<<<< HEAD
        let mut regattas: Vec<Regatta> = Vec::new();
=======
pub async fn get_regatta(client: &mut Client<TcpStream>, regatta_id: i32) -> Result<Regatta> {
    debug!("Executing query {REGATTA_QUERY}");
>>>>>>> c0165858

        for row in &rows {
            let regatta = create_regatta(row);
            debug!("{:?}", regatta);
            regattas.push(regatta);
        }
        Ok(regattas)
    }

    pub async fn get_regatta(
        &self,
        client: &mut Client<TcpStream>,
        regatta_id: i32,
    ) -> Result<Regatta> {
        debug!("Query {REGATTA_QUERY}");

        let row = client
            .query(REGATTA_QUERY, &[&regatta_id])
            .await?
            .into_row()
            .await?
            .unwrap();

        let regatta = create_regatta(&row);
        Ok(regatta)
    }
}

pub async fn get_heat_registrations(
    client: &mut Client<TcpStream>,
    heat_id: i32,
) -> Result<Vec<HeatRegistration>> {
    let rows = client
        .query(HEAT_REGISTRATION_QUERY, &[&heat_id])
        .await?
        .into_first_result()
        .await?;

    let mut heat_registrations: Vec<HeatRegistration> = Vec::with_capacity(rows.len());

    for row in &rows {
        let heat_registration = create_heat_registration(row);
        debug!("{:?}", heat_registration);
        heat_registrations.push(heat_registration);
    }
    Ok(heat_registrations)
}

pub async fn get_heats(client: &mut Client<TcpStream>, regatta_id: i32) -> Result<Vec<Heat>> {
    debug!("Executing query {HEATS_QUERY}");

    let rows = client
        .query(HEATS_QUERY, &[&regatta_id])
        .await?
        .into_first_result()
        .await?;

    let mut heats: Vec<Heat> = Vec::with_capacity(rows.len());

    for row in &rows {
        let heat = create_heat(row);
        debug!("{:?}", heat);
        heats.push(heat);
    }
    Ok(heats)
}

pub async fn get_scoring(client: &mut Client<TcpStream>, regatta_id: i32) -> Result<Vec<Score>> {
    debug!("Executing query {SCORES_QUERY}");

    let rows = client
        .query(SCORES_QUERY, &[&regatta_id])
        .await?
        .into_first_result()
        .await?;

    let mut scores: Vec<Score> = Vec::with_capacity(rows.len());

    for row in &rows {
        let score = create_score(row);
        debug!("{:?}", score);
        scores.push(score);
    }
    Ok(scores)
}

fn create_score(row: &Row) -> Score {
    Score {
        rank: Column::get(row, "rank"),
        club_short_label: Column::get(row, "Club_Abbr"),
        points: Column::get(row, "points"),
    }
}

fn create_regatta(row: &Row) -> Regatta {
    let start_date: NaiveDateTime = Column::get(row, "Event_StartDate");
    let end_date: NaiveDateTime = Column::get(row, "Event_EndDate");

    Regatta {
        id: Column::get(row, "Event_ID"),
        title: Column::get(row, "Event_Title"),
        sub_title: Column::get(row, "Event_SubTitle"),
        venue: Column::get(row, "Event_Venue"),
        start_date: start_date.date().to_string(),
        end_date: end_date.date().to_string(),
    }
}

fn create_heat(row: &Row) -> Heat {
    let date_time: NaiveDateTime = Column::get(row, "Comp_DateTime");

    Heat {
        id: Column::get(row, "Comp_ID"),
        race_number: Column::get(row, "Offer_RaceNumber"),
        race_short_label: Column::get(row, "Offer_ShortLabel"),
        race_comment: Column::get(row, "Offer_Comment"),
        number: Column::get(row, "Comp_Number"),
        round_code: Column::get(row, "Comp_RoundCode"),
        label: Column::get(row, "Comp_Label"),
        group_value: Column::get(row, "Comp_GroupValue"),
        state: Column::get(row, "Comp_State"),
        cancelled: Column::get(row, "Comp_Cancelled"),
        date: date_time.date().to_string(),
        time: date_time.time().to_string(),
        ac_num_sub_classes: Column::get(row, "AgeClass_NumSubClasses"),
        distance: Column::get(row, "Offer_Distance"),
    }
}

fn create_heat_registration(row: &Row) -> HeatRegistration {
    let delta: i32 = Column::get(row, "Result_Delta");
    let duration = Duration::from_millis(delta as u64);

    let seconds = duration.as_secs();
    let millis = duration.subsec_millis() / 10;

    HeatRegistration {
        id: Column::get(row, "CE_ID"),
        lane: Column::get(row, "CE_Lane"),
        bib: Column::get(row, "Entry_Bib"),
        rank: Column::get(row, "Result_Rank"),
        short_label: Column::get(row, "Label_Short"),
        long_label: Column::get(row, "Label_Long"),
        result: Column::get(row, "Result_DisplayValue"),
        boat_number: Column::get(row, "Entry_BoatNumber"),
        delta: format!("{}.{}", seconds, millis),
    }
}

#[derive(Debug, Serialize)]
pub struct Score {
    rank: i16,
    club_short_label: String,
    points: f64,
}

#[derive(Debug, Serialize)]
pub struct Regatta {
    id: i32,
    title: String,
    sub_title: String,
    venue: String,
    start_date: String,
    end_date: String,
}

#[derive(Debug, Serialize)]
pub struct Heat {
    pub id: i32,
    number: i16,
    race_short_label: String,
    race_comment: String,
    race_number: String,
    round_code: String,
    label: String,
    group_value: i16,
    state: u8,
    cancelled: bool,
    date: String,
    time: String,
    ac_num_sub_classes: u8,
    distance: i16,
}

#[derive(Debug, Serialize)]
pub struct HeatRegistration {
    id: i32,
    lane: i16,
    bib: i16,
    rank: u8,
    short_label: String,
    long_label: String,
    boat_number: i16,
    result: String,
    delta: String,
}<|MERGE_RESOLUTION|>--- conflicted
+++ resolved
@@ -30,16 +30,11 @@
     WHERE ce.CE_Comp_ID_FK = @P1 AND r.Result_SplitNr = 64 \
       AND el.EL_RoundFrom <= c.Comp_Round AND c.Comp_Round <= el.EL_RoundTo";
 
-<<<<<<< HEAD
+const SCORES_QUERY: &str = "SELECT s.rank, s.points, c.Club_Name, c.Club_Abbr FROM HRV_Score s JOIN Club AS c ON s.club_id = c.Club_ID WHERE s.event_id = @P1 ORDER BY s.rank ASC";
+
 pub struct Aquarius {
     cache: AsyncCache<String, String>,
 }
-=======
-const SCORES_QUERY: &str = "SELECT s.rank, s.points, c.Club_Name, c.Club_Abbr FROM HRV_Score s JOIN Club AS c ON s.club_id = c.Club_ID WHERE s.event_id = @P1 ORDER BY s.rank ASC";
-
-pub async fn get_regattas(client: &mut Client<TcpStream>) -> Result<Vec<Regatta>> {
-    debug!("Executing query {REGATTAS_QUERY}");
->>>>>>> c0165858
 
 impl Aquarius {
     /// Create a new `Aquarius`.
@@ -58,12 +53,7 @@
             .into_first_result()
             .await?;
 
-<<<<<<< HEAD
         let mut regattas: Vec<Regatta> = Vec::new();
-=======
-pub async fn get_regatta(client: &mut Client<TcpStream>, regatta_id: i32) -> Result<Regatta> {
-    debug!("Executing query {REGATTA_QUERY}");
->>>>>>> c0165858
 
         for row in &rows {
             let regatta = create_regatta(row);
