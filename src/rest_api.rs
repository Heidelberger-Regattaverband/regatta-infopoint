--- conflicted
+++ resolved
@@ -1,9 +1,5 @@
 use crate::{
-<<<<<<< HEAD
-    db::aquarius::{self, Aquarius, Heat, HeatRegistration, Regatta},
-=======
-    db::aquarius::{self, Heat, HeatRegistration, Regatta, Score},
->>>>>>> c0165858
+    db::aquarius::{self, Aquarius, Heat, HeatRegistration, Regatta, Score},
     db::TiberiusPool,
 };
 use actix_web::{
